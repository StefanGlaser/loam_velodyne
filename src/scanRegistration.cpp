--- conflicted
+++ resolved
@@ -48,12 +48,9 @@
 #include <sensor_msgs/PointCloud2.h>
 #include <tf/transform_datatypes.h>
 #include <tf/transform_broadcaster.h>
-<<<<<<< HEAD
 #include <velodyne_pointcloud/point_types.h> 
 #include <velodyne_pointcloud/rawdata.h>
-=======
 #include "math_utils.h"
->>>>>>> 288939f1
 
 using std::sin;
 using std::cos;
@@ -183,27 +180,12 @@
 
   int imuPointerBack = (imuPointerLast + imuQueLength - 1) % imuQueLength;
   double timeDiff = imuTime[imuPointerLast] - imuTime[imuPointerBack];
-<<<<<<< HEAD
+
   if (timeDiff < SCAN_PERIOD) {
-
-    imuShiftX[imuPointerLast] = float(imuShiftX[imuPointerBack] + imuVeloX[imuPointerBack] * timeDiff
-                              + accX * timeDiff * timeDiff / 2);
-    imuShiftY[imuPointerLast] = float(imuShiftY[imuPointerBack] + imuVeloY[imuPointerBack] * timeDiff
-                              + accY * timeDiff * timeDiff / 2);
-    imuShiftZ[imuPointerLast] = float(imuShiftZ[imuPointerBack] + imuVeloZ[imuPointerBack] * timeDiff
-                              + accZ * timeDiff * timeDiff / 2);
-
-    imuVeloX[imuPointerLast] = float(imuVeloX[imuPointerBack] + accX * timeDiff);
-    imuVeloY[imuPointerLast] = float(imuVeloY[imuPointerBack] + accY * timeDiff);
-    imuVeloZ[imuPointerLast] = float(imuVeloZ[imuPointerBack] + accZ * timeDiff);
-=======
-  if (timeDiff < scanPeriod) {
-
     imuShift[imuPointerLast] = imuShift[imuPointerBack] + imuVelo[imuPointerBack] * timeDiff
                               + acc * timeDiff * timeDiff / 2;
 
     imuVelo[imuPointerLast] = imuVelo[imuPointerBack] + acc * timeDiff;
->>>>>>> 288939f1
   }
 }
 
@@ -675,17 +657,6 @@
   tf::quaternionMsgToTF(imuIn->orientation, orientation);
   tf::Matrix3x3(orientation).getRPY(roll, pitch, yaw);
 
-<<<<<<< HEAD
-  imuPointerLast = (imuPointerLast + 1) % imuQueLength;
-
-  imuTime[imuPointerLast] = imuIn->header.stamp.toSec();
-  imuRoll[imuPointerLast] = float(roll);
-  imuPitch[imuPointerLast] = float(pitch);
-  imuYaw[imuPointerLast] = float(yaw);
-  imuAccX[imuPointerLast] = float(imuIn->linear_acceleration.y - sin(roll) * cos(pitch) * 9.81);
-  imuAccY[imuPointerLast] = float(imuIn->linear_acceleration.z - cos(roll) * cos(pitch) * 9.81);
-  imuAccZ[imuPointerLast] = float(imuIn->linear_acceleration.x + sin(pitch) * 9.81);;
-=======
   Vector3 acc;
   acc.x() = imuIn->linear_acceleration.y - sin(roll) * cos(pitch) * 9.81;
   acc.y() = imuIn->linear_acceleration.z - cos(roll) * cos(pitch) * 9.81;
@@ -698,7 +669,6 @@
   imuPitch[imuPointerLast] = pitch;
   imuYaw[imuPointerLast] = yaw;
   imuAcc[imuPointerLast] = acc;
->>>>>>> 288939f1
 
   AccumulateIMUShift();
 }
