// Copyright 2013, Ji Zhang, Carnegie Mellon University
// Further contributions copyright (c) 2016, Southwest Research Institute
// Further contributions copyright (c) 2017, Stefan Glaser
// All rights reserved.
//
// Redistribution and use in source and binary forms, with or without
// modification, are permitted provided that the following conditions are met:
//
// 1. Redistributions of source code must retain the above copyright notice,
//    this list of conditions and the following disclaimer.
// 2. Redistributions in binary form must reproduce the above copyright notice,
//    this list of conditions and the following disclaimer in the documentation
//    and/or other materials provided with the distribution.
// 3. Neither the name of the copyright holder nor the names of its
//    contributors may be used to endorse or promote products derived from this
//    software without specific prior written permission.
//
// THIS SOFTWARE IS PROVIDED BY THE COPYRIGHT HOLDERS AND CONTRIBUTORS "AS IS"
// AND ANY EXPRESS OR IMPLIED WARRANTIES, INCLUDING, BUT NOT LIMITED TO, THE
// IMPLIED WARRANTIES OF MERCHANTABILITY AND FITNESS FOR A PARTICULAR PURPOSE
// ARE DISCLAIMED. IN NO EVENT SHALL THE COPYRIGHT HOLDER OR CONTRIBUTORS BE
// LIABLE FOR ANY DIRECT, INDIRECT, INCIDENTAL, SPECIAL, EXEMPLARY, OR
// CONSEQUENTIAL DAMAGES (INCLUDING, BUT NOT LIMITED TO, PROCUREMENT OF
// SUBSTITUTE GOODS OR SERVICES; LOSS OF USE, DATA, OR PROFITS; OR BUSINESS
// INTERRUPTION) HOWEVER CAUSED AND ON ANY THEORY OF LIABILITY, WHETHER IN
// CONTRACT, STRICT LIABILITY, OR TORT (INCLUDING NEGLIGENCE OR OTHERWISE)
// ARISING IN ANY WAY OUT OF THE USE OF THIS SOFTWARE, EVEN IF ADVISED OF THE
// POSSIBILITY OF SUCH DAMAGE.
//
// This is an implementation of the algorithm described in the following paper:
//   J. Zhang and S. Singh. LOAM: Lidar Odometry and Mapping in Real-time.
//     Robotics: Science and Systems Conference (RSS). Berkeley, CA, July 2014.

#include <cmath>
#include <vector>

#include <nav_msgs/Odometry.h>
#include <pcl_conversions/pcl_conversions.h>
#include <pcl/filters/voxel_grid.h>
#include <pcl/kdtree/kdtree_flann.h>
#include <ros/ros.h>
#include <sensor_msgs/Imu.h>
#include <sensor_msgs/PointCloud2.h>
#include <tf/transform_datatypes.h>
#include <tf/transform_broadcaster.h>
<<<<<<< HEAD
#include <velodyne_pointcloud/point_types.h> 
#include <velodyne_pointcloud/rawdata.h>
=======
#include "loam_velodyne/common.h"
>>>>>>> f267a395
#include "math_utils.h"

using std::sin;
using std::cos;
using std::atan;
using std::atan2;
using std::sqrt;



const float SCAN_PERIOD = 0.1;

/**
 * The number of cloud messages that should be skipped after initial startup.
 *
 * Skipping the first couple of messages allows the internal IMU buffers to fill up with actual data (I guess).
 */
const int SYSTEM_INIT_DELAY = 20;

/** Counter holding the number of remaining cloud messages to skip after initial startup. */
int systemInitCount = SYSTEM_INIT_DELAY;


/** The number of (equally distributed) regions used to distribute the feature extraction within a scan ring. */
size_t N_FEATURE_REGIONS = 6;

/** The number of surrounding points (+/- region around a point) used to calculate a point curvature. */
size_t CURVATURE_REGION = 5;


/** Buffer for holding point curvatures within the currently processed region. */
std::vector<float> regionCurvatures(200);

/** Buffer for holding point labels within the currently processed region. */
std::vector<int16_t> regionLabels(200);

/** Sorted list of indices (based on point curvature) within the currently processed region. */
std::vector<size_t> regionSortIdx(200);

/** Flag vector indicating if a neighboring point within the current scan ring was already picked. */
std::vector<int16_t> ringNeighborPicked(3000);

int imuPointerFront = 0;
int imuPointerLast = -1;
const int imuQueLength = 200;

Angle imuRollStart, imuPitchStart, imuYawStart;
Angle imuRollCur, imuPitchCur, imuYawCur;

Vector3 imuVeloStart;
Vector3 imuShiftStart;
Vector3 imuVeloCur;
Vector3 imuShiftCur;

Vector3 imuShiftFromStartCur;
Vector3 imuVeloFromStartCur;

double imuTime[imuQueLength] = {0};
float imuRoll[imuQueLength] = {0};
float imuPitch[imuQueLength] = {0};
float imuYaw[imuQueLength] = {0};

Vector3 imuAcc[imuQueLength];
Vector3 imuVelo[imuQueLength];
Vector3 imuShift[imuQueLength];

ros::Publisher pubLaserCloud;
ros::Publisher pubCornerPointsSharp;
ros::Publisher pubCornerPointsLessSharp;
ros::Publisher pubSurfPointsFlat;
ros::Publisher pubSurfPointsLessFlat;
ros::Publisher pubImuTrans;



void ShiftToStartIMU(float pointTime)
{
  imuShiftFromStartCur = imuShiftCur - imuShiftStart - imuVeloStart * pointTime;

  Vector3 v1 = rotateY( imuShiftFromStartCur, -imuYawStart);
  Vector3 v2 = rotateX( v1,                   -imuPitchStart);
  imuShiftFromStartCur = rotateZ( v2,         -imuRollStart);
}



void VeloToStartIMU()
{
  imuVeloFromStartCur = imuVeloCur - imuVeloStart;

  Vector3 v1 = rotateY( imuVeloFromStartCur, -imuYawStart);
  Vector3 v2 = rotateX( v1, -imuPitchStart);
  imuVeloFromStartCur = rotateZ( v2, -imuRollStart);
}



void TransformToStartIMU(PointType *p)
{
  Vector3 v1 = rotateZ( *p, imuRollCur);
  Vector3 v2 = rotateX( v1, imuPitchCur);
  Vector3 v3 = rotateY( v2, imuYawCur);

  Vector3 v4 = rotateY( v2, -imuYawStart);
  Vector3 v5 = rotateX( v1, -imuPitchStart);
  Vector3 v6 = rotateZ( *p, -imuRollStart);

  v6 += imuShiftFromStartCur;

  p->x = v6.x();
  p->y = v6.y();
  p->z = v6.z();
}



void AccumulateIMUShift()
{
  float roll = imuRoll[imuPointerLast];
  float pitch = imuPitch[imuPointerLast];
  float yaw = imuYaw[imuPointerLast];
  Vector3 acc = imuAcc[imuPointerLast];

  Vector3 v1 = rotateZ( acc, roll );
  Vector3 v2 = rotateX( v1, pitch );
  acc        = rotateY( v2, yaw );


  int imuPointerBack = (imuPointerLast + imuQueLength - 1) % imuQueLength;
  double timeDiff = imuTime[imuPointerLast] - imuTime[imuPointerBack];

<<<<<<< HEAD
  if (timeDiff < SCAN_PERIOD) {
    imuShift[imuPointerLast] = imuShift[imuPointerBack] + imuVelo[imuPointerBack] * timeDiff
                              + acc * timeDiff * timeDiff / 2;
=======
    imuShift[imuPointerLast] = imuShift[imuPointerBack] + (imuVelo[imuPointerBack] * timeDiff)
                              + acc * (0.5* timeDiff * timeDiff);
>>>>>>> f267a395

    imuVelo[imuPointerLast] = imuVelo[imuPointerBack] + acc * timeDiff;
  }
}



/**
 * Handler function for incoming point clouds.
 *
 * This function implements the scan-registration part of the LOAM framework.
 * It will:
 * - discard invalid points
 * - sort points based on their scan ring
 * - extract corner and flat feature points
 *
 * In case IMU information is available, it is used to register the points
 * into the local system at the end of the measurement interval.
 *
 * @param laserCloudMsg The new point cloud message.
 */
void laserCloudHandler(const sensor_msgs::PointCloud2ConstPtr& laserCloudMsg)
{
  // check system state
  if (systemInitCount > 0) {
    // not initialized yet
    systemInitCount--;

    return;
  } else if (systemInitCount == 0) {
    // initialize system
  }

  uint16_t nScanRings = 0;
  std::vector<size_t> ringStartIndices;
  std::vector<size_t> ringEndIndices;
  std::vector<pcl::PointCloud<PointType> > laserCloudScans;
  ringStartIndices.reserve(16);
  ringEndIndices.reserve(16);
  laserCloudScans.reserve(16);

  double timeScanCur = laserCloudMsg->header.stamp.toSec();
  pcl::PointCloud<velodyne_pointcloud::PointXYZIR> laserCloudIn;
  pcl::fromROSMsg(*laserCloudMsg, laserCloudIn);
  size_t cloudSize = laserCloudIn.points.size();

  float startOri = -atan2(laserCloudIn.points[0].y, laserCloudIn.points[0].x);
  float endOri = float(-atan2(laserCloudIn.points[cloudSize - 1].y,
                        laserCloudIn.points[cloudSize - 1].x) + 2 * M_PI);
  if (endOri - startOri > 3 * M_PI) {
    endOri -= 2 * M_PI;
  } else if (endOri - startOri < M_PI) {
    endOri += 2 * M_PI;
  }

  bool halfPassed = false;
  PointType point;


  // --------------------------------------------------------------------------
  // Step 1.1: Extract, sort and register new points in local system
  // -- Extract:  Discard NaN and zero valued points.
  // -- Sort:     Sort new points based on their ring number.
  // -- Register: Use IMU information (if available) to register points in the local system.
  for (size_t i = 0; i < cloudSize; i++) {
    point.x = laserCloudIn.points[i].y;
    point.y = laserCloudIn.points[i].z;
    point.z = laserCloudIn.points[i].x;

    // discard NaN valued points
    if (!pcl_isfinite (point.x) ||
        !pcl_isfinite (point.y) ||
        !pcl_isfinite (point.z)) {
      ROS_DEBUG("Found NaN point!");
      continue;
    }

    // discard zero valued points
    if (point.x * point.x * point.y * point.y + point.z * point.z < 0.0001) {
      continue;
    }

    // fetch scan ring index and resize scan ring buffers if necessary
    uint16_t ringID = laserCloudIn.points[i].ring;
    if (ringID >= nScanRings){
      nScanRings = ringID + 1;
      ringStartIndices.resize(nScanRings, 0);
      ringEndIndices.resize(nScanRings, 0);
      laserCloudScans.resize(nScanRings);
    }

    // extract horizontal point orientation
    float ori = -atan2(point.x, point.z);
    if (!halfPassed) {
      if (ori < startOri - M_PI / 2) {
        ori += 2 * M_PI;
      } else if (ori > startOri + M_PI * 3 / 2) {
        ori -= 2 * M_PI;
      }

      if (ori - startOri > M_PI) {
        halfPassed = true;
      }
    } else {
      ori += 2 * M_PI;

      if (ori < endOri - M_PI * 3 / 2) {
        ori += 2 * M_PI;
      } else if (ori > endOri + M_PI / 2) {
        ori -= 2 * M_PI;
      } 
    }

    float relTime = (ori - startOri) / (endOri - startOri);
    point.intensity = ringID + SCAN_PERIOD * relTime;

    // register new points into local system using the IMU
    if (imuPointerLast >= 0) {
      float pointTime = relTime * SCAN_PERIOD;
      while (imuPointerFront != imuPointerLast) {
        if (timeScanCur + pointTime < imuTime[imuPointerFront]) {
          break;
        }
        imuPointerFront = (imuPointerFront + 1) % imuQueLength;
      }

      if (timeScanCur + pointTime > imuTime[imuPointerFront]) {
        imuRollCur = imuRoll[imuPointerFront];
        imuPitchCur = imuPitch[imuPointerFront];
        imuYawCur = imuYaw[imuPointerFront];

        imuVeloCur = imuVelo[imuPointerFront];
        imuShiftCur = imuShift[imuPointerFront];
      } else {
        int imuPointerBack = (imuPointerFront + imuQueLength - 1) % imuQueLength;
        float ratioFront = float((timeScanCur + pointTime - imuTime[imuPointerBack])
                         / (imuTime[imuPointerFront] - imuTime[imuPointerBack]));
        float ratioBack = float((imuTime[imuPointerFront] - timeScanCur - pointTime)
                        / (imuTime[imuPointerFront] - imuTime[imuPointerBack]));

        imuRollCur = imuRoll[imuPointerFront] * ratioFront + imuRoll[imuPointerBack] * ratioBack;
        imuPitchCur = imuPitch[imuPointerFront] * ratioFront + imuPitch[imuPointerBack] * ratioBack;
        if (imuYaw[imuPointerFront] - imuYaw[imuPointerBack] > M_PI) {
          imuYawCur = float(imuYaw[imuPointerFront] * ratioFront + (imuYaw[imuPointerBack] + 2 * M_PI) * ratioBack);
        } else if (imuYaw[imuPointerFront] - imuYaw[imuPointerBack] < -M_PI) {
          imuYawCur = float(imuYaw[imuPointerFront] * ratioFront + (imuYaw[imuPointerBack] - 2 * M_PI) * ratioBack);
        } else {
          imuYawCur = imuYaw[imuPointerFront] * ratioFront + imuYaw[imuPointerBack] * ratioBack;
        }

        imuVeloCur = imuVelo[imuPointerFront] * ratioFront + imuVelo[imuPointerBack] * ratioBack;
        imuShiftCur = imuShift[imuPointerFront] * ratioFront + imuShift[imuPointerBack] * ratioBack;
      }

      if (i == 0) {
        imuRollStart = imuRollCur;
        imuPitchStart = imuPitchCur;
        imuYawStart = imuYawCur;

        imuVeloStart = imuVeloCur;
        imuShiftStart = imuShiftCur;

      } else {
        ShiftToStartIMU(pointTime);
        VeloToStartIMU();
        TransformToStartIMU(&point);
      }
    }

    // store point in corresponding ring cloud
    laserCloudScans[ringID].push_back(point);
  }

  if (nScanRings == 0) {
    // Nothing to compute... input cloud is invalid or empty.
    return;
  }


  // --------------------------------------------------------------------------
  // Step 1.2: Construct sorted, full resolution point cloud and store ring indices
  pcl::PointCloud<PointType>::Ptr laserCloud(new pcl::PointCloud<PointType>());

  cloudSize = 0;
  for (uint16_t ringID = 0; ringID < nScanRings; ringID++) {
    // append scan ring cloud to sorted cloud
    *laserCloud += laserCloudScans[ringID];

    ringStartIndices[ringID] = cloudSize;
    cloudSize += laserCloudScans[ringID].points.size();
    ringEndIndices[ringID] = cloudSize - 1;
  }


  // --------------------------------------------------------------------------
  // Step 1.3: Extract feature points
  pcl::PointCloud<PointType> cornerPointsSharp;
  pcl::PointCloud<PointType> cornerPointsLessSharp;
  pcl::PointCloud<PointType> surfPointsFlat;
  pcl::PointCloud<PointType> surfPointsLessFlat;

  // iterate over each scan ring and extract feature points
  for (uint16_t ringID = 0; ringID < nScanRings; ringID++) {
    pcl::PointCloud<PointType>::Ptr surfPointsLessFlatScan(new pcl::PointCloud<PointType>);
    size_t ringStartIdx = ringStartIndices[ringID];
    size_t ringEndIdx = ringEndIndices[ringID];
    size_t ringSize = ringEndIdx - ringStartIdx;

    // skip empty scan rings
    if (ringEndIdx <= ringStartIdx) {
      continue;
    }

    // resize and reset ringNeighborPicked vector
    ringNeighborPicked.assign(ringSize, 0);


    // mark unreliable points in ring as picked
    for (size_t ringIdx = CURVATURE_REGION; ringIdx < ringSize - CURVATURE_REGION - 1; ringIdx++) {
      size_t pi = ringStartIdx + ringIdx;

      float fwdDiff = calcSquaredDiff(laserCloud->points[pi + 1], laserCloud->points[pi]);

      if (fwdDiff > 0.1) {
        float dist1 = calcPointDistance(laserCloud->points[pi]);
        float dist2 = calcPointDistance(laserCloud->points[pi + 1]);

        if (dist1 > dist2) {
          if (sqrt(calcSquaredDiff(laserCloud->points[pi + 1], laserCloud->points[pi], dist2 / dist1)) / dist2 < 0.1) {
            for (size_t i = 0; i <= CURVATURE_REGION; i++) {
              ringNeighborPicked[ringIdx - i] = 1;
            }

            continue;
          }
        } else {
          if (sqrt(calcSquaredDiff(laserCloud->points[pi + 1], dist1 / dist2, laserCloud->points[pi])) / dist1 < 0.1) {
            for (size_t i = CURVATURE_REGION + 1; i > 0; i--) {
              ringNeighborPicked[ringIdx + i] = 1;
            }
          }
        }
      }

      float backDiff = calcSquaredDiff(laserCloud->points[pi], laserCloud->points[pi - 1]);
      float distSqare = calcSquaredPointDistance(laserCloud->points[pi]);

      if (fwdDiff > 0.0002 * distSqare && backDiff > 0.0002 * distSqare) {
        ringNeighborPicked[ringIdx] = 1;
      }
    }


    // Distribute feature extraction across multiple regions of equal size.
    // Each region can provide at most 2 sharp corners and 20 less sharp corners,
    // as well as at most 4 flat surface points.
    for (size_t regionID = 0; regionID < N_FEATURE_REGIONS; regionID++) {
      size_t regionStartIdx = ((ringStartIdx + CURVATURE_REGION) * (N_FEATURE_REGIONS - regionID)
                + (ringEndIdx - CURVATURE_REGION) * regionID)
                / N_FEATURE_REGIONS;
      size_t regionEndIdx = ((ringStartIdx + CURVATURE_REGION) * (N_FEATURE_REGIONS - 1 - regionID)
                + (ringEndIdx - CURVATURE_REGION) * (regionID + 1))
                / N_FEATURE_REGIONS;
      size_t regionSize = regionEndIdx - regionStartIdx;

      // skip empty regions
      if (regionEndIdx <= regionStartIdx) {
        continue;
      }

      // resize region buffers
      regionCurvatures.resize(regionSize);
      regionSortIdx.resize(regionSize);
      regionLabels.assign(regionSize, 0);


      // calculate point curvatures and reset sorting indices
      for (size_t i = regionStartIdx, regionIdx = 0; i < regionEndIdx; i++, regionIdx++) {
        float diffX = -2 * CURVATURE_REGION * laserCloud->points[i].x;
        float diffY = -2 * CURVATURE_REGION * laserCloud->points[i].y;
        float diffZ = -2 * CURVATURE_REGION * laserCloud->points[i].z;

        for (size_t j = 1; j <= CURVATURE_REGION; j++) {
          diffX += laserCloud->points[i - j].x + laserCloud->points[i + j].x;
          diffY += laserCloud->points[i - j].y + laserCloud->points[i + j].y;
          diffZ += laserCloud->points[i - j].z + laserCloud->points[i + j].z;
        }

        regionCurvatures[regionIdx] = diffX * diffX + diffY * diffY + diffZ * diffZ;
        regionSortIdx[regionIdx] = i;
      }

      // sort features from low to high curvature
      for (size_t i = 1; i < regionSize; i++) {
        for (size_t j = i; j >= 1; j--) {
          if (regionCurvatures[regionSortIdx[j] - regionStartIdx] < regionCurvatures[regionSortIdx[j - 1] - regionStartIdx]) {
            size_t temp = regionSortIdx[j - 1];
            regionSortIdx[j - 1] = regionSortIdx[j];
            regionSortIdx[j] = temp;
          }
        }
      }


      // extract corner points
      int largestPickedNum = 0;
      for (size_t i = regionSize; i > 0;) {
        size_t idx = regionSortIdx[--i];
        size_t ringIdx = idx - ringStartIdx;
        size_t regionIdx = idx - regionStartIdx;

        if (ringNeighborPicked[ringIdx] == 0 &&
            regionCurvatures[regionIdx] > 0.1) {
        
          largestPickedNum++;
          if (largestPickedNum <= 2) {
            regionLabels[regionIdx] = 2;
            cornerPointsSharp.push_back(laserCloud->points[idx]);
            cornerPointsLessSharp.push_back(laserCloud->points[idx]);
          } else if (largestPickedNum <= 20) {
            regionLabels[regionIdx] = 1;
            cornerPointsLessSharp.push_back(laserCloud->points[idx]);
          } else {
            break;
          }

          ringNeighborPicked[ringIdx] = 1;
          for (size_t j = 1; j <= CURVATURE_REGION; j++) {
            if (calcSquaredDiff(laserCloud->points[idx + j], laserCloud->points[idx + j - 1]) > 0.05) {
              break;
            }

            ringNeighborPicked[ringIdx + j] = 1;
          }
          for (size_t j = 1; j <= CURVATURE_REGION; j++) {
            if (calcSquaredDiff(laserCloud->points[idx - j], laserCloud->points[idx - j + 1]) > 0.05) {
              break;
            }

            ringNeighborPicked[ringIdx - j] = 1;
          }
        }
      }


      // extract flat surface points
      int smallestPickedNum = 0;
      for (size_t i = 0; i < regionSize; i++) {
        size_t idx = regionSortIdx[i];
        size_t ringIdx = idx - ringStartIdx;
        size_t regionIdx = idx - regionStartIdx;

        if (ringNeighborPicked[ringIdx] == 0 &&
            regionCurvatures[regionIdx] < 0.1) {

          regionLabels[regionIdx] = -1;
          surfPointsFlat.push_back(laserCloud->points[idx]);

          // TODO: Think about why we break here after the point has been added, but before its neighbors are marked
          smallestPickedNum++;
          if (smallestPickedNum >= 4) {
            break;
          }

          ringNeighborPicked[ringIdx] = 1;
          for (size_t j = 1; j <= CURVATURE_REGION; j++) {
            if (calcSquaredDiff(laserCloud->points[idx + j], laserCloud->points[idx + j - 1]) > 0.05) {
              break;
            }

            ringNeighborPicked[ringIdx + j] = 1;
          }
          for (size_t j = 1; j <= CURVATURE_REGION; j++) {
            if (calcSquaredDiff(laserCloud->points[idx - j], laserCloud->points[idx - j + 1]) > 0.05) {
              break;
            }

            ringNeighborPicked[ringIdx - j] = 1;
          }
        }
      }


      // extract less flat surface points
      // TODO: This loop could be integrated into the above one to reduce some index lookups, etc.
      for (size_t i = 0; i < regionSize; i++) {
        if (regionLabels[i] <= 0) {
          surfPointsLessFlatScan->push_back(laserCloud->points[regionStartIdx + i]);
        }
      }
    }

    // downsize and store less flat surface points
    pcl::PointCloud<PointType> surfPointsLessFlatScanDS;
    pcl::VoxelGrid<PointType> downSizeFilter;
    downSizeFilter.setInputCloud(surfPointsLessFlatScan);
    downSizeFilter.setLeafSize(0.2, 0.2, 0.2);
    downSizeFilter.filter(surfPointsLessFlatScanDS);

    surfPointsLessFlat += surfPointsLessFlatScanDS;
  }


  // --------------------------------------------------------------------------
  // publish results
  sensor_msgs::PointCloud2 laserCloudOutMsg;
  pcl::toROSMsg(*laserCloud, laserCloudOutMsg);
  laserCloudOutMsg.header.stamp = laserCloudMsg->header.stamp;
  laserCloudOutMsg.header.frame_id = "/camera";
  pubLaserCloud.publish(laserCloudOutMsg);

  sensor_msgs::PointCloud2 cornerPointsSharpMsg;
  pcl::toROSMsg(cornerPointsSharp, cornerPointsSharpMsg);
  cornerPointsSharpMsg.header.stamp = laserCloudMsg->header.stamp;
  cornerPointsSharpMsg.header.frame_id = "/camera";
  pubCornerPointsSharp.publish(cornerPointsSharpMsg);

  sensor_msgs::PointCloud2 cornerPointsLessSharpMsg;
  pcl::toROSMsg(cornerPointsLessSharp, cornerPointsLessSharpMsg);
  cornerPointsLessSharpMsg.header.stamp = laserCloudMsg->header.stamp;
  cornerPointsLessSharpMsg.header.frame_id = "/camera";
  pubCornerPointsLessSharp.publish(cornerPointsLessSharpMsg);

  sensor_msgs::PointCloud2 surfPointsFlat2;
  pcl::toROSMsg(surfPointsFlat, surfPointsFlat2);
  surfPointsFlat2.header.stamp = laserCloudMsg->header.stamp;
  surfPointsFlat2.header.frame_id = "/camera";
  pubSurfPointsFlat.publish(surfPointsFlat2);

  sensor_msgs::PointCloud2 surfPointsLessFlat2;
  pcl::toROSMsg(surfPointsLessFlat, surfPointsLessFlat2);
  surfPointsLessFlat2.header.stamp = laserCloudMsg->header.stamp;
  surfPointsLessFlat2.header.frame_id = "/camera";
  pubSurfPointsLessFlat.publish(surfPointsLessFlat2);

  pcl::PointCloud<pcl::PointXYZ> imuTrans(4, 1);
  imuTrans.points[0].x = imuPitchStart.value();
  imuTrans.points[0].y = imuYawStart.value();
  imuTrans.points[0].z = imuRollStart.value();

  imuTrans.points[1].x = imuPitchCur.value();
  imuTrans.points[1].y = imuYawCur.value();
  imuTrans.points[1].z = imuRollCur.value();

  imuTrans.points[2].x = imuShiftFromStartCur.x();
  imuTrans.points[2].y = imuShiftFromStartCur.y();
  imuTrans.points[2].z = imuShiftFromStartCur.z();

  imuTrans.points[3].x = imuVeloFromStartCur.x();
  imuTrans.points[3].y = imuVeloFromStartCur.y();
  imuTrans.points[3].z = imuVeloFromStartCur.z();

  sensor_msgs::PointCloud2 imuTransMsg;
  pcl::toROSMsg(imuTrans, imuTransMsg);
  imuTransMsg.header.stamp = laserCloudMsg->header.stamp;
  imuTransMsg.header.frame_id = "/camera";
  pubImuTrans.publish(imuTransMsg);
}



/**
 * IMU message handler.
 *
 * @param imuIn The new IMU message.
 */
void imuHandler(const sensor_msgs::Imu::ConstPtr& imuIn)
{
  double roll, pitch, yaw;
  tf::Quaternion orientation;
  tf::quaternionMsgToTF(imuIn->orientation, orientation);
  tf::Matrix3x3(orientation).getRPY(roll, pitch, yaw);

  Vector3 acc;
  acc.x() = imuIn->linear_acceleration.y - sin(roll) * cos(pitch) * 9.81;
  acc.y() = imuIn->linear_acceleration.z - cos(roll) * cos(pitch) * 9.81;
  acc.z() = imuIn->linear_acceleration.x + sin(pitch) * 9.81;

  imuPointerLast = (imuPointerLast + 1) % imuQueLength;

  imuTime[imuPointerLast] = imuIn->header.stamp.toSec();
  imuRoll[imuPointerLast] = roll;
  imuPitch[imuPointerLast] = pitch;
  imuYaw[imuPointerLast] = yaw;
  imuAcc[imuPointerLast] = acc;

  AccumulateIMUShift();
}



/**
 * The main function.
 *
 * @param argc
 * @param argv
 * @return
 */
int main(int argc, char** argv)
{
  ros::init(argc, argv, "scanRegistration");
  ros::NodeHandle nh;


  // fetch parameters
  int intParam = nh.param("/scanRegistration/featureRegions", int(N_FEATURE_REGIONS));
  N_FEATURE_REGIONS = intParam < 1 ? 1 : size_t(intParam);
  ROS_INFO("Using  %d  feature regions per scan ring.", int(N_FEATURE_REGIONS));

  intParam = nh.param("/scanRegistration/curvatureRegion", int(CURVATURE_REGION));
  CURVATURE_REGION = intParam < 1 ? 1 : size_t(intParam);
  ROS_INFO("Using  +/- %d  points for curvature calculation.", int(CURVATURE_REGION));


  // register subscribers
  ros::Subscriber subLaserCloud = nh.subscribe<sensor_msgs::PointCloud2> 
                                  ("/velodyne_points", 2, laserCloudHandler);

  ros::Subscriber subImu = nh.subscribe<sensor_msgs::Imu> ("/imu/data", 50, imuHandler);


  // register publishers
  pubLaserCloud = nh.advertise<sensor_msgs::PointCloud2>
                                 ("/velodyne_cloud_2", 2);

  pubCornerPointsSharp = nh.advertise<sensor_msgs::PointCloud2>
                                        ("/laser_cloud_sharp", 2);

  pubCornerPointsLessSharp = nh.advertise<sensor_msgs::PointCloud2>
                                            ("/laser_cloud_less_sharp", 2);

  pubSurfPointsFlat = nh.advertise<sensor_msgs::PointCloud2>
                                       ("/laser_cloud_flat", 2);

  pubSurfPointsLessFlat = nh.advertise<sensor_msgs::PointCloud2>
                                           ("/laser_cloud_less_flat", 2);

  pubImuTrans = nh.advertise<sensor_msgs::PointCloud2> ("/imu_trans", 5);


  ros::spin();

  return 0;
}
<|MERGE_RESOLUTION|>--- conflicted
+++ resolved
@@ -43,12 +43,9 @@
 #include <sensor_msgs/PointCloud2.h>
 #include <tf/transform_datatypes.h>
 #include <tf/transform_broadcaster.h>
-<<<<<<< HEAD
 #include <velodyne_pointcloud/point_types.h> 
 #include <velodyne_pointcloud/rawdata.h>
-=======
 #include "loam_velodyne/common.h"
->>>>>>> f267a395
 #include "math_utils.h"
 
 using std::sin;
@@ -180,14 +177,9 @@
   int imuPointerBack = (imuPointerLast + imuQueLength - 1) % imuQueLength;
   double timeDiff = imuTime[imuPointerLast] - imuTime[imuPointerBack];
 
-<<<<<<< HEAD
   if (timeDiff < SCAN_PERIOD) {
-    imuShift[imuPointerLast] = imuShift[imuPointerBack] + imuVelo[imuPointerBack] * timeDiff
-                              + acc * timeDiff * timeDiff / 2;
-=======
     imuShift[imuPointerLast] = imuShift[imuPointerBack] + (imuVelo[imuPointerBack] * timeDiff)
                               + acc * (0.5* timeDiff * timeDiff);
->>>>>>> f267a395
 
     imuVelo[imuPointerLast] = imuVelo[imuPointerBack] + acc * timeDiff;
   }
