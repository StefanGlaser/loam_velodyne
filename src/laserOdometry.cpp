// Copyright 2013, Ji Zhang, Carnegie Mellon University
// Further contributions copyright (c) 2016, Southwest Research Institute
// Further contributions copyright (c) 2017, Stefan Glaser
// All rights reserved.
//
// Redistribution and use in source and binary forms, with or without
// modification, are permitted provided that the following conditions are met:
//
// 1. Redistributions of source code must retain the above copyright notice,
//    this list of conditions and the following disclaimer.
// 2. Redistributions in binary form must reproduce the above copyright notice,
//    this list of conditions and the following disclaimer in the documentation
//    and/or other materials provided with the distribution.
// 3. Neither the name of the copyright holder nor the names of its
//    contributors may be used to endorse or promote products derived from this
//    software without specific prior written permission.
//
// THIS SOFTWARE IS PROVIDED BY THE COPYRIGHT HOLDERS AND CONTRIBUTORS "AS IS"
// AND ANY EXPRESS OR IMPLIED WARRANTIES, INCLUDING, BUT NOT LIMITED TO, THE
// IMPLIED WARRANTIES OF MERCHANTABILITY AND FITNESS FOR A PARTICULAR PURPOSE
// ARE DISCLAIMED. IN NO EVENT SHALL THE COPYRIGHT HOLDER OR CONTRIBUTORS BE
// LIABLE FOR ANY DIRECT, INDIRECT, INCIDENTAL, SPECIAL, EXEMPLARY, OR
// CONSEQUENTIAL DAMAGES (INCLUDING, BUT NOT LIMITED TO, PROCUREMENT OF
// SUBSTITUTE GOODS OR SERVICES; LOSS OF USE, DATA, OR PROFITS; OR BUSINESS
// INTERRUPTION) HOWEVER CAUSED AND ON ANY THEORY OF LIABILITY, WHETHER IN
// CONTRACT, STRICT LIABILITY, OR TORT (INCLUDING NEGLIGENCE OR OTHERWISE)
// ARISING IN ANY WAY OUT OF THE USE OF THIS SOFTWARE, EVEN IF ADVISED OF THE
// POSSIBILITY OF SUCH DAMAGE.
//
// This is an implementation of the algorithm described in the following paper:
//   J. Zhang and S. Singh. LOAM: Lidar Odometry and Mapping in Real-time.
//     Robotics: Science and Systems Conference (RSS). Berkeley, CA, July 2014.

#include <cmath>

#include <loam_velodyne/common.h>
#include <nav_msgs/Odometry.h>
#include <pcl/point_cloud.h>
#include <pcl/point_types.h>
#include <pcl/filters/voxel_grid.h>
#include <pcl_conversions/pcl_conversions.h>
#include <ros/ros.h>
#include <sensor_msgs/Imu.h>
#include <sensor_msgs/PointCloud2.h>
#include <tf/transform_datatypes.h>
#include <tf/transform_broadcaster.h>
#include <Eigen/Eigenvalues>
#include <Eigen/QR>
#include "loam_velodyne/nanoflann_pcl.h"
#include "math_utils.h"


using std::sin;
using std::cos;
using std::asin;
using std::atan2;
using std::sqrt;
using std::fabs;
using std::pow;

const float SCAN_PERIOD = 0.1;

const int skipFrameNum = 1;
bool systemInited = false;

double timeCornerPointsSharp = 0;
double timeCornerPointsLessSharp = 0;
double timeSurfPointsFlat = 0;
double timeSurfPointsLessFlat = 0;
double timeLaserCloudFullRes = 0;
double timeImuTrans = 0;

bool newCornerPointsSharp = false;
bool newCornerPointsLessSharp = false;
bool newSurfPointsFlat = false;
bool newSurfPointsLessFlat = false;
bool newLaserCloudFullRes = false;
bool newImuTrans = false;

pcl::PointCloud<PointType>::Ptr cornerPointsSharp(new pcl::PointCloud<PointType>());
pcl::PointCloud<PointType>::Ptr cornerPointsLessSharp(new pcl::PointCloud<PointType>());
pcl::PointCloud<PointType>::Ptr surfPointsFlat(new pcl::PointCloud<PointType>());
pcl::PointCloud<PointType>::Ptr surfPointsLessFlat(new pcl::PointCloud<PointType>());
pcl::PointCloud<PointType>::Ptr laserCloudCornerLast(new pcl::PointCloud<PointType>());
pcl::PointCloud<PointType>::Ptr laserCloudSurfLast(new pcl::PointCloud<PointType>());
pcl::PointCloud<PointType>::Ptr laserCloudOri(new pcl::PointCloud<PointType>());
pcl::PointCloud<PointType>::Ptr coeffSel(new pcl::PointCloud<PointType>());
pcl::PointCloud<PointType>::Ptr laserCloudFullRes(new pcl::PointCloud<PointType>());
pcl::PointCloud<pcl::PointXYZ>::Ptr imuTrans(new pcl::PointCloud<pcl::PointXYZ>());

nanoflann::KdTreeFLANN<PointType> kdtreeCornerLast;
nanoflann::KdTreeFLANN<PointType> kdtreeSurfLast;

size_t laserCloudCornerLastNum;
size_t laserCloudSurfLastNum;

int pointSelCornerInd[40000];
float pointSearchCornerInd1[40000];
float pointSearchCornerInd2[40000];

int pointSelSurfInd[40000];
float pointSearchSurfInd1[40000];
float pointSearchSurfInd2[40000];
float pointSearchSurfInd3[40000];

Twist transform;
Twist transformSum;

Angle imuRollStart, imuPitchStart, imuYawStart;
Angle imuRollLast, imuPitchLast, imuYawLast;

Vector3 imuShiftFromStart;
Vector3 imuVeloFromStart;




void transformToStart(PointType const * const pi, PointType * const po)
{
  float s = 10 * (pi->intensity - int(pi->intensity));

  Angle rx = s * transform.rot_x.value();
  Angle ry = s * transform.rot_y.value();
  Angle rz = s * transform.rot_z.value();

  Vector3 v0( Vector3(pi->x, pi->y, pi->z) - s * transform.pos );
  Vector3 v1 = rotateZ( v0, -rz );
  Vector3 v2 = rotateX( v1, -rx );
  Vector3 v3 = rotateY( v2, -ry );

  po->x = v3.x();
  po->y = v3.y();
  po->z = v3.z();
  po->intensity = pi->intensity;
}



void transformToEnd(pcl::PointCloud<PointType>::Ptr& cloud) {
  size_t cloudSize = cloud->points.size();

  for (size_t i = 0; i < cloudSize; i++) {
    float s = 10 * (cloud->points[i].intensity - int(cloud->points[i].intensity));

	Angle rx = s * transform.rot_x.value();
	Angle ry = s * transform.rot_y.value();
	Angle rz = s * transform.rot_z.value();

    Vector3 v0( Vector3(cloud->points[i]) - s * transform.pos );
	Vector3 v1 = rotateZ( v0, -rz );
	Vector3 v2 = rotateX( v1, -rx );
	Vector3 v3 = rotateY( v2, -ry );

	Vector3 v4 = rotateY( v3, transform.rot_y );
	Vector3 v5 = rotateX( v4, transform.rot_x );
	Vector3 v6 = rotateZ( v5, transform.rot_z );
	v6 += transform.pos - imuShiftFromStart;

    Vector3 v7 = rotateZ( v6, imuRollStart );
    Vector3 v8 = rotateX( v7, imuPitchStart );
    Vector3 v9 = rotateY( v8, imuYawStart );

    Vector3 v10 = rotateY( v9,  -imuYawLast );
    Vector3 v11 = rotateX( v10, -imuPitchLast );
    Vector3 v12 = rotateZ( v11, -imuRollLast );

    cloud->points[i].x = v12.x();
    cloud->points[i].y = v12.y();
    cloud->points[i].z = v12.z();
    cloud->points[i].intensity = int(cloud->points[i].intensity);
  }
}



void PluginIMURotation(const Angle& bcx, const Angle& bcy, const Angle& bcz,
                       const Angle& blx, const Angle& bly, const Angle& blz,
                       const Angle& alx, const Angle& aly, const Angle& alz,
                       Angle &acx, Angle &acy, Angle &acz)
{
  float sbcx = bcx.sin();
  float cbcx = bcx.cos();
  float sbcy = bcy.sin();
  float cbcy = bcy.cos();
  float sbcz = bcz.sin();
  float cbcz = bcz.cos();

  float sblx = blx.sin();
  float cblx = blx.cos();
  float sbly = bly.sin();
  float cbly = bly.cos();
  float sblz = blz.sin();
  float cblz = blz.cos();

  float salx = alx.sin();
  float calx = alx.cos();
  float saly = aly.sin();
  float caly = aly.cos();
  float salz = alz.sin();
  float calz = alz.cos();

  float srx = -sbcx*(salx*sblx + calx*caly*cblx*cbly + calx*cblx*saly*sbly) 
            - cbcx*cbcz*(calx*saly*(cbly*sblz - cblz*sblx*sbly) 
            - calx*caly*(sbly*sblz + cbly*cblz*sblx) + cblx*cblz*salx) 
            - cbcx*sbcz*(calx*caly*(cblz*sbly - cbly*sblx*sblz) 
            - calx*saly*(cbly*cblz + sblx*sbly*sblz) + cblx*salx*sblz);
  acx = -asin(srx);

  float srycrx = (cbcy*sbcz - cbcz*sbcx*sbcy)*(calx*saly*(cbly*sblz - cblz*sblx*sbly) 
               - calx*caly*(sbly*sblz + cbly*cblz*sblx) + cblx*cblz*salx) 
               - (cbcy*cbcz + sbcx*sbcy*sbcz)*(calx*caly*(cblz*sbly - cbly*sblx*sblz) 
               - calx*saly*(cbly*cblz + sblx*sbly*sblz) + cblx*salx*sblz) 
               + cbcx*sbcy*(salx*sblx + calx*caly*cblx*cbly + calx*cblx*saly*sbly);
  float crycrx = (cbcz*sbcy - cbcy*sbcx*sbcz)*(calx*caly*(cblz*sbly - cbly*sblx*sblz) 
               - calx*saly*(cbly*cblz + sblx*sbly*sblz) + cblx*salx*sblz) 
               - (sbcy*sbcz + cbcy*cbcz*sbcx)*(calx*saly*(cbly*sblz - cblz*sblx*sbly) 
               - calx*caly*(sbly*sblz + cbly*cblz*sblx) + cblx*cblz*salx) 
               + cbcx*cbcy*(salx*sblx + calx*caly*cblx*cbly + calx*cblx*saly*sbly);
  acy = atan2(srycrx / acx.cos(), crycrx / acx.cos());
  
  float srzcrx = sbcx*(cblx*cbly*(calz*saly - caly*salx*salz) 
               - cblx*sbly*(caly*calz + salx*saly*salz) + calx*salz*sblx) 
               - cbcx*cbcz*((caly*calz + salx*saly*salz)*(cbly*sblz - cblz*sblx*sbly) 
               + (calz*saly - caly*salx*salz)*(sbly*sblz + cbly*cblz*sblx) 
               - calx*cblx*cblz*salz) + cbcx*sbcz*((caly*calz + salx*saly*salz)*(cbly*cblz 
               + sblx*sbly*sblz) + (calz*saly - caly*salx*salz)*(cblz*sbly - cbly*sblx*sblz) 
               + calx*cblx*salz*sblz);
  float crzcrx = sbcx*(cblx*sbly*(caly*salz - calz*salx*saly) 
               - cblx*cbly*(saly*salz + caly*calz*salx) + calx*calz*sblx) 
               + cbcx*cbcz*((saly*salz + caly*calz*salx)*(sbly*sblz + cbly*cblz*sblx) 
               + (caly*salz - calz*salx*saly)*(cbly*sblz - cblz*sblx*sbly) 
               + calx*calz*cblx*cblz) - cbcx*sbcz*((saly*salz + caly*calz*salx)*(cblz*sbly 
               - cbly*sblx*sblz) + (caly*salz - calz*salx*saly)*(cbly*cblz + sblx*sbly*sblz) 
               - calx*calz*cblx*sblz);
  acz = atan2(srzcrx / acx.cos(), crzcrx / acx.cos());
}



void AccumulateRotation(Angle cx, Angle cy, Angle cz,
                        Angle lx, Angle ly, Angle lz,
                        Angle &ox, Angle &oy, Angle &oz)
{
  float srx = lx.cos()*cx.cos()*ly.sin()*cz.sin() - cx.cos()*cz.cos()*lx.sin() - lx.cos()*ly.cos()*cx.sin();
  ox = -asin(srx);

  float srycrx = lx.sin()*(cy.cos()*cz.sin() - cz.cos()*cx.sin()*cy.sin()) + lx.cos()*ly.sin()*(cy.cos()*cz.cos()
               + cx.sin()*cy.sin()*cz.sin()) + lx.cos()*ly.cos()*cx.cos()*cy.sin();
  float crycrx = lx.cos()*ly.cos()*cx.cos()*cy.cos() - lx.cos()*ly.sin()*(cz.cos()*cy.sin()
               - cy.cos()*cx.sin()*cz.sin()) - lx.sin()*(cy.sin()*cz.sin() + cy.cos()*cz.cos()*cx.sin());
  oy = atan2(srycrx / ox.cos(), crycrx / ox.cos());

  float srzcrx = cx.sin()*(lz.cos()*ly.sin() - ly.cos()*lx.sin()*lz.sin()) + cx.cos()*cz.sin()*(ly.cos()*lz.cos()
               + lx.sin()*ly.sin()*lz.sin()) + lx.cos()*cx.cos()*cz.cos()*lz.sin();
  float crzcrx = lx.cos()*lz.cos()*cx.cos()*cz.cos() - cx.cos()*cz.sin()*(ly.cos()*lz.sin()
               - lz.cos()*lx.sin()*ly.sin()) - cx.sin()*(ly.sin()*lz.sin() + ly.cos()*lz.cos()*lx.sin());
  oz = atan2(srzcrx / ox.cos(), crzcrx / ox.cos());
}



void laserCloudSharpHandler(const sensor_msgs::PointCloud2ConstPtr& cornerPointsSharp2)
{
  timeCornerPointsSharp = cornerPointsSharp2->header.stamp.toSec();

  cornerPointsSharp->clear();
  pcl::fromROSMsg(*cornerPointsSharp2, *cornerPointsSharp);
  std::vector<int> indices;
  pcl::removeNaNFromPointCloud(*cornerPointsSharp,*cornerPointsSharp, indices);
  newCornerPointsSharp = true;
}



void laserCloudLessSharpHandler(const sensor_msgs::PointCloud2ConstPtr& cornerPointsLessSharp2)
{
  timeCornerPointsLessSharp = cornerPointsLessSharp2->header.stamp.toSec();

  cornerPointsLessSharp->clear();
  pcl::fromROSMsg(*cornerPointsLessSharp2, *cornerPointsLessSharp);
  std::vector<int> indices;
  pcl::removeNaNFromPointCloud(*cornerPointsLessSharp,*cornerPointsLessSharp, indices);
  newCornerPointsLessSharp = true;
}



void laserCloudFlatHandler(const sensor_msgs::PointCloud2ConstPtr& surfPointsFlat2)
{
  timeSurfPointsFlat = surfPointsFlat2->header.stamp.toSec();

  surfPointsFlat->clear();
  pcl::fromROSMsg(*surfPointsFlat2, *surfPointsFlat);
  std::vector<int> indices;
  pcl::removeNaNFromPointCloud(*surfPointsFlat,*surfPointsFlat, indices);
  newSurfPointsFlat = true;
}



void laserCloudLessFlatHandler(const sensor_msgs::PointCloud2ConstPtr& surfPointsLessFlat2)
{
  timeSurfPointsLessFlat = surfPointsLessFlat2->header.stamp.toSec();

  surfPointsLessFlat->clear();
  pcl::fromROSMsg(*surfPointsLessFlat2, *surfPointsLessFlat);
  std::vector<int> indices;
  pcl::removeNaNFromPointCloud(*surfPointsLessFlat,*surfPointsLessFlat, indices);
  newSurfPointsLessFlat = true;
}



void laserCloudFullResHandler(const sensor_msgs::PointCloud2ConstPtr& laserCloudFullRes2)
{
  timeLaserCloudFullRes = laserCloudFullRes2->header.stamp.toSec();

  laserCloudFullRes->clear();
  pcl::fromROSMsg(*laserCloudFullRes2, *laserCloudFullRes);
  std::vector<int> indices;
  pcl::removeNaNFromPointCloud(*laserCloudFullRes,*laserCloudFullRes, indices);
  newLaserCloudFullRes = true;
}



void imuTransHandler(const sensor_msgs::PointCloud2ConstPtr& imuTrans2)
{
  timeImuTrans = imuTrans2->header.stamp.toSec();

  imuTrans->clear();
  pcl::fromROSMsg(*imuTrans2, *imuTrans);

  imuPitchStart = imuTrans->points[0].x;
  imuYawStart = imuTrans->points[0].y;
  imuRollStart = imuTrans->points[0].z;

  imuPitchLast = imuTrans->points[1].x;
  imuYawLast = imuTrans->points[1].y;
  imuRollLast = imuTrans->points[1].z;

  imuShiftFromStart.x() = imuTrans->points[2].x;
  imuShiftFromStart.y() = imuTrans->points[2].y;
  imuShiftFromStart.z() = imuTrans->points[2].z;

  imuVeloFromStart.x() = imuTrans->points[3].x;
  imuVeloFromStart.y() = imuTrans->points[3].y;
  imuVeloFromStart.z() = imuTrans->points[3].z;

  newImuTrans = true;
}



/**
 * The main function.
 *
 * @param argc
 * @param argv
 * @return
 */
int main(int argc, char** argv)
{
  ros::init(argc, argv, "laserOdometry");
  ros::NodeHandle nh;

  ros::Subscriber subCornerPointsSharp = nh.subscribe<sensor_msgs::PointCloud2>
                                         ("/laser_cloud_sharp", 2, laserCloudSharpHandler);

  ros::Subscriber subCornerPointsLessSharp = nh.subscribe<sensor_msgs::PointCloud2>
                                             ("/laser_cloud_less_sharp", 2, laserCloudLessSharpHandler);

  ros::Subscriber subSurfPointsFlat = nh.subscribe<sensor_msgs::PointCloud2>
                                      ("/laser_cloud_flat", 2, laserCloudFlatHandler);

  ros::Subscriber subSurfPointsLessFlat = nh.subscribe<sensor_msgs::PointCloud2>
                                          ("/laser_cloud_less_flat", 2, laserCloudLessFlatHandler);

  ros::Subscriber subLaserCloudFullRes = nh.subscribe<sensor_msgs::PointCloud2> 
                                         ("/velodyne_cloud_2", 2, laserCloudFullResHandler);

  ros::Subscriber subImuTrans = nh.subscribe<sensor_msgs::PointCloud2> 
                                ("/imu_trans", 5, imuTransHandler);

  ros::Publisher pubLaserCloudCornerLast = nh.advertise<sensor_msgs::PointCloud2>
                                           ("/laser_cloud_corner_last", 2);

  ros::Publisher pubLaserCloudSurfLast = nh.advertise<sensor_msgs::PointCloud2>
                                         ("/laser_cloud_surf_last", 2);

  ros::Publisher pubLaserCloudFullRes = nh.advertise<sensor_msgs::PointCloud2> 
                                        ("/velodyne_cloud_3", 2);

  ros::Publisher pubLaserOdometry = nh.advertise<nav_msgs::Odometry> ("/laser_odom_to_init", 5);
  nav_msgs::Odometry laserOdometry;
  laserOdometry.header.frame_id = "/camera_init";
  laserOdometry.child_frame_id = "/laser_odom";

  tf::TransformBroadcaster tfBroadcaster;
  tf::StampedTransform laserOdometryTrans;
  laserOdometryTrans.frame_id_ = "/camera_init";
  laserOdometryTrans.child_frame_id_ = "/laser_odom";

  PointType pointOri, pointSel, tripod1, tripod2, tripod3, pointProj, coeff;

  bool isDegenerate = false;
  Eigen::Matrix<float,6,6> matP;

  int frameCount = skipFrameNum;
  ros::Rate rate(100);
  bool status = ros::ok();


  // main loop
  while (status) {
    ros::spinOnce();

    if (newCornerPointsSharp && newCornerPointsLessSharp && newSurfPointsFlat && 
        newSurfPointsLessFlat && newLaserCloudFullRes && newImuTrans &&
        fabs(timeCornerPointsSharp - timeSurfPointsLessFlat) < 0.005 &&
        fabs(timeCornerPointsLessSharp - timeSurfPointsLessFlat) < 0.005 &&
        fabs(timeSurfPointsFlat - timeSurfPointsLessFlat) < 0.005 &&
        fabs(timeLaserCloudFullRes - timeSurfPointsLessFlat) < 0.005 &&
        fabs(timeImuTrans - timeSurfPointsLessFlat) < 0.005) {
      newCornerPointsSharp = false;
      newCornerPointsLessSharp = false;
      newSurfPointsFlat = false;
      newSurfPointsLessFlat = false;
      newLaserCloudFullRes = false;
      newImuTrans = false;

      if (!systemInited) {
        // initialize xxx-Last clouds
        pcl::PointCloud<PointType>::Ptr laserCloudTemp = cornerPointsLessSharp;
        cornerPointsLessSharp = laserCloudCornerLast;
        laserCloudCornerLast = laserCloudTemp;

        laserCloudTemp = surfPointsLessFlat;
        surfPointsLessFlat = laserCloudSurfLast;
        laserCloudSurfLast = laserCloudTemp;

        sensor_msgs::PointCloud2 laserCloudCornerLast2;
        pcl::toROSMsg(*laserCloudCornerLast, laserCloudCornerLast2);
        laserCloudCornerLast2.header.stamp = ros::Time().fromSec(timeSurfPointsLessFlat);
        laserCloudCornerLast2.header.frame_id = "/camera";
        pubLaserCloudCornerLast.publish(laserCloudCornerLast2);

        sensor_msgs::PointCloud2 laserCloudSurfLast2;
        pcl::toROSMsg(*laserCloudSurfLast, laserCloudSurfLast2);
        laserCloudSurfLast2.header.stamp = ros::Time().fromSec(timeSurfPointsLessFlat);
        laserCloudSurfLast2.header.frame_id = "/camera";
        pubLaserCloudSurfLast.publish(laserCloudSurfLast2);

        transformSum.rot_x += imuPitchStart;
        transformSum.rot_z += imuRollStart;

        kdtreeCornerLast.setInputCloud(laserCloudCornerLast);
        kdtreeSurfLast.setInputCloud(laserCloudSurfLast);

        systemInited = true;
        continue;
      }

      transform.pos -= imuVeloFromStart * SCAN_PERIOD;

      if (laserCloudCornerLastNum > 10 && laserCloudSurfLastNum > 100) {

        std::vector<int> pointSearchInd(1);
        std::vector<float> pointSearchSqDis(1);
        std::vector<int> indices;

        pcl::removeNaNFromPointCloud(*cornerPointsSharp,*cornerPointsSharp, indices);
<<<<<<< HEAD
        size_t cornerPointsSharpNum = cornerPointsSharp->points.size();
        size_t surfPointsFlatNum = surfPointsFlat->points.size();
=======
        int cornerPointsSharpNum = cornerPointsSharp->points.size();
        int surfPointsFlatNum = surfPointsFlat->points.size();
>>>>>>> f267a395

        for (int iterCount = 0; iterCount < 25; iterCount++) {
          laserCloudOri->clear();
          coeffSel->clear();

          for (int i = 0; i < cornerPointsSharpNum; i++) {
            transformToStart(&cornerPointsSharp->points[i], &pointSel);

            if (iterCount % 5 == 0) {
              pcl::removeNaNFromPointCloud(*laserCloudCornerLast,*laserCloudCornerLast, indices);
              kdtreeCornerLast.nearestKSearch(pointSel, 1, pointSearchInd, pointSearchSqDis);

              int closestPointInd = -1, minPointInd2 = -1;
              if (pointSearchSqDis[0] < 25) {
                closestPointInd = pointSearchInd[0];
                int closestPointScan = int(laserCloudCornerLast->points[closestPointInd].intensity);

                float pointSqDis, minPointSqDis2 = 25;
                for (int j = closestPointInd + 1; j < cornerPointsSharpNum; j++) {
                  if (int(laserCloudCornerLast->points[j].intensity) > closestPointScan + 2.5) {
                    break;
                  }

                  pointSqDis = (laserCloudCornerLast->points[j].x - pointSel.x) * 
                               (laserCloudCornerLast->points[j].x - pointSel.x) + 
                               (laserCloudCornerLast->points[j].y - pointSel.y) * 
                               (laserCloudCornerLast->points[j].y - pointSel.y) + 
                               (laserCloudCornerLast->points[j].z - pointSel.z) * 
                               (laserCloudCornerLast->points[j].z - pointSel.z);

                  if (int(laserCloudCornerLast->points[j].intensity) > closestPointScan) {
                    if (pointSqDis < minPointSqDis2) {
                      minPointSqDis2 = pointSqDis;
                      minPointInd2 = j;
                    }
                  }
                }
                for (int j = closestPointInd - 1; j >= 0; j--) {
                  if (int(laserCloudCornerLast->points[j].intensity) < closestPointScan - 2.5) {
                    break;
                  }

                  pointSqDis = (laserCloudCornerLast->points[j].x - pointSel.x) * 
                               (laserCloudCornerLast->points[j].x - pointSel.x) + 
                               (laserCloudCornerLast->points[j].y - pointSel.y) * 
                               (laserCloudCornerLast->points[j].y - pointSel.y) + 
                               (laserCloudCornerLast->points[j].z - pointSel.z) * 
                               (laserCloudCornerLast->points[j].z - pointSel.z);

                  if (int(laserCloudCornerLast->points[j].intensity) < closestPointScan) {
                    if (pointSqDis < minPointSqDis2) {
                      minPointSqDis2 = pointSqDis;
                      minPointInd2 = j;
                    }
                  }
                }
              }

              pointSearchCornerInd1[i] = closestPointInd;
              pointSearchCornerInd2[i] = minPointInd2;
            }

            if (pointSearchCornerInd2[i] >= 0) {
              tripod1 = laserCloudCornerLast->points[pointSearchCornerInd1[i]];
              tripod2 = laserCloudCornerLast->points[pointSearchCornerInd2[i]];

              float x0 = pointSel.x;
              float y0 = pointSel.y;
              float z0 = pointSel.z;
              float x1 = tripod1.x;
              float y1 = tripod1.y;
              float z1 = tripod1.z;
              float x2 = tripod2.x;
              float y2 = tripod2.y;
              float z2 = tripod2.z;

              float a012 = sqrt(((x0 - x1)*(y0 - y2) - (x0 - x2)*(y0 - y1))
                         * ((x0 - x1)*(y0 - y2) - (x0 - x2)*(y0 - y1)) 
                         + ((x0 - x1)*(z0 - z2) - (x0 - x2)*(z0 - z1))
                         * ((x0 - x1)*(z0 - z2) - (x0 - x2)*(z0 - z1)) 
                         + ((y0 - y1)*(z0 - z2) - (y0 - y2)*(z0 - z1))
                         * ((y0 - y1)*(z0 - z2) - (y0 - y2)*(z0 - z1)));

              float l12 = sqrt((x1 - x2)*(x1 - x2) + (y1 - y2)*(y1 - y2) + (z1 - z2)*(z1 - z2));

              float la = ((y1 - y2)*((x0 - x1)*(y0 - y2) - (x0 - x2)*(y0 - y1)) 
                       + (z1 - z2)*((x0 - x1)*(z0 - z2) - (x0 - x2)*(z0 - z1))) / a012 / l12;

              float lb = -((x1 - x2)*((x0 - x1)*(y0 - y2) - (x0 - x2)*(y0 - y1)) 
                       - (z1 - z2)*((y0 - y1)*(z0 - z2) - (y0 - y2)*(z0 - z1))) / a012 / l12;

              float lc = -((x1 - x2)*((x0 - x1)*(z0 - z2) - (x0 - x2)*(z0 - z1)) 
                       + (y1 - y2)*((y0 - y1)*(z0 - z2) - (y0 - y2)*(z0 - z1))) / a012 / l12;

              float ld2 = a012 / l12;

              pointProj = pointSel;
              pointProj.x -= la * ld2;
              pointProj.y -= lb * ld2;
              pointProj.z -= lc * ld2;

              float s = 1;
              if (iterCount >= 5) {
                s = 1 - 1.8f * fabs(ld2);
              }

              coeff.x = s * la;
              coeff.y = s * lb;
              coeff.z = s * lc;
              coeff.intensity = s * ld2;

              if (s > 0.1 && ld2 != 0) {
                laserCloudOri->push_back(cornerPointsSharp->points[i]);
                coeffSel->push_back(coeff);
              }
            }
          }

          for (int i = 0; i < surfPointsFlatNum; i++) {
            transformToStart(&surfPointsFlat->points[i], &pointSel);

            if (iterCount % 5 == 0) {
              kdtreeSurfLast.nearestKSearch(pointSel, 1, pointSearchInd, pointSearchSqDis);
              int closestPointInd = -1, minPointInd2 = -1, minPointInd3 = -1;
              if (pointSearchSqDis[0] < 25) {
                closestPointInd = pointSearchInd[0];
                int closestPointScan = int(laserCloudSurfLast->points[closestPointInd].intensity);

                float pointSqDis, minPointSqDis2 = 25, minPointSqDis3 = 25;
                for (int j = closestPointInd + 1; j < surfPointsFlatNum; j++) {
                  if (int(laserCloudSurfLast->points[j].intensity) > closestPointScan + 2.5) {
                    break;
                  }

                  pointSqDis = (laserCloudSurfLast->points[j].x - pointSel.x) * 
                               (laserCloudSurfLast->points[j].x - pointSel.x) + 
                               (laserCloudSurfLast->points[j].y - pointSel.y) * 
                               (laserCloudSurfLast->points[j].y - pointSel.y) + 
                               (laserCloudSurfLast->points[j].z - pointSel.z) * 
                               (laserCloudSurfLast->points[j].z - pointSel.z);

                  if (int(laserCloudSurfLast->points[j].intensity) <= closestPointScan) {
                     if (pointSqDis < minPointSqDis2) {
                       minPointSqDis2 = pointSqDis;
                       minPointInd2 = j;
                     }
                  } else {
                     if (pointSqDis < minPointSqDis3) {
                       minPointSqDis3 = pointSqDis;
                       minPointInd3 = j;
                     }
                  }
                }
                for (int j = closestPointInd - 1; j >= 0; j--) {
                  if (int(laserCloudSurfLast->points[j].intensity) < closestPointScan - 2.5) {
                    break;
                  }

                  pointSqDis = (laserCloudSurfLast->points[j].x - pointSel.x) * 
                               (laserCloudSurfLast->points[j].x - pointSel.x) + 
                               (laserCloudSurfLast->points[j].y - pointSel.y) * 
                               (laserCloudSurfLast->points[j].y - pointSel.y) + 
                               (laserCloudSurfLast->points[j].z - pointSel.z) * 
                               (laserCloudSurfLast->points[j].z - pointSel.z);

                  if (int(laserCloudSurfLast->points[j].intensity) >= closestPointScan) {
                    if (pointSqDis < minPointSqDis2) {
                      minPointSqDis2 = pointSqDis;
                      minPointInd2 = j;
                    }
                  } else {
                    if (pointSqDis < minPointSqDis3) {
                      minPointSqDis3 = pointSqDis;
                      minPointInd3 = j;
                    }
                  }
                }
              }

              pointSearchSurfInd1[i] = closestPointInd;
              pointSearchSurfInd2[i] = minPointInd2;
              pointSearchSurfInd3[i] = minPointInd3;
            }

            if (pointSearchSurfInd2[i] >= 0 && pointSearchSurfInd3[i] >= 0) {
              tripod1 = laserCloudSurfLast->points[pointSearchSurfInd1[i]];
              tripod2 = laserCloudSurfLast->points[pointSearchSurfInd2[i]];
              tripod3 = laserCloudSurfLast->points[pointSearchSurfInd3[i]];

              float pa = (tripod2.y - tripod1.y) * (tripod3.z - tripod1.z) 
                       - (tripod3.y - tripod1.y) * (tripod2.z - tripod1.z);
              float pb = (tripod2.z - tripod1.z) * (tripod3.x - tripod1.x) 
                       - (tripod3.z - tripod1.z) * (tripod2.x - tripod1.x);
              float pc = (tripod2.x - tripod1.x) * (tripod3.y - tripod1.y) 
                       - (tripod3.x - tripod1.x) * (tripod2.y - tripod1.y);
              float pd = -(pa * tripod1.x + pb * tripod1.y + pc * tripod1.z);

              float ps = sqrt(pa * pa + pb * pb + pc * pc);
              pa /= ps;
              pb /= ps;
              pc /= ps;
              pd /= ps;

              float pd2 = pa * pointSel.x + pb * pointSel.y + pc * pointSel.z + pd;

              pointProj = pointSel;
              pointProj.x -= pa * pd2;
              pointProj.y -= pb * pd2;
              pointProj.z -= pc * pd2;

              float s = 1;
              if (iterCount >= 5) {
                s = 1 - 1.8f * fabs(pd2) / sqrt(sqrt(pointSel.x * pointSel.x
                  + pointSel.y * pointSel.y + pointSel.z * pointSel.z));
              }

              coeff.x = s * pa;
              coeff.y = s * pb;
              coeff.z = s * pc;
              coeff.intensity = s * pd2;

              if (s > 0.1 && pd2 != 0) {
                laserCloudOri->push_back(surfPointsFlat->points[i]);
                coeffSel->push_back(coeff);
              }
            }
          }

          int pointSelNum = int(laserCloudOri->points.size());
          if (pointSelNum < 10) {
            continue;
          }

          Eigen::Matrix<float,Eigen::Dynamic,6> matA(pointSelNum, 6);
          Eigen::Matrix<float,6,Eigen::Dynamic> matAt(6,pointSelNum);
          Eigen::Matrix<float,6,6> matAtA;
          Eigen::VectorXf matB(pointSelNum);
          Eigen::Matrix<float,6,1> matAtB;
          Eigen::Matrix<float,6,1> matX;

          for (int i = 0; i < pointSelNum; i++) {
            pointOri = laserCloudOri->points[i];
            coeff = coeffSel->points[i];

            float s = 1;

            float srx = sin(s * transform.rot_x.value());
            float crx = cos(s * transform.rot_x.value());
            float sry = sin(s * transform.rot_y.value());
            float cry = cos(s * transform.rot_y.value());
            float srz = sin(s * transform.rot_z.value());
            float crz = cos(s * transform.rot_z.value());
            float tx = s * transform.pos.x();
            float ty = s * transform.pos.y();
            float tz = s * transform.pos.z();

            float arx = (-s*crx*sry*srz*pointOri.x + s*crx*crz*sry*pointOri.y + s*srx*sry*pointOri.z 
                      + s*tx*crx*sry*srz - s*ty*crx*crz*sry - s*tz*srx*sry) * coeff.x
                      + (s*srx*srz*pointOri.x - s*crz*srx*pointOri.y + s*crx*pointOri.z
                      + s*ty*crz*srx - s*tz*crx - s*tx*srx*srz) * coeff.y
                      + (s*crx*cry*srz*pointOri.x - s*crx*cry*crz*pointOri.y - s*cry*srx*pointOri.z
                      + s*tz*cry*srx + s*ty*crx*cry*crz - s*tx*crx*cry*srz) * coeff.z;

            float ary = ((-s*crz*sry - s*cry*srx*srz)*pointOri.x 
                      + (s*cry*crz*srx - s*sry*srz)*pointOri.y - s*crx*cry*pointOri.z 
                      + tx*(s*crz*sry + s*cry*srx*srz) + ty*(s*sry*srz - s*cry*crz*srx) 
                      + s*tz*crx*cry) * coeff.x
                      + ((s*cry*crz - s*srx*sry*srz)*pointOri.x 
                      + (s*cry*srz + s*crz*srx*sry)*pointOri.y - s*crx*sry*pointOri.z
                      + s*tz*crx*sry - ty*(s*cry*srz + s*crz*srx*sry) 
                      - tx*(s*cry*crz - s*srx*sry*srz)) * coeff.z;

            float arz = ((-s*cry*srz - s*crz*srx*sry)*pointOri.x + (s*cry*crz - s*srx*sry*srz)*pointOri.y
                      + tx*(s*cry*srz + s*crz*srx*sry) - ty*(s*cry*crz - s*srx*sry*srz)) * coeff.x
                      + (-s*crx*crz*pointOri.x - s*crx*srz*pointOri.y
                      + s*ty*crx*srz + s*tx*crx*crz) * coeff.y
                      + ((s*cry*crz*srx - s*sry*srz)*pointOri.x + (s*crz*sry + s*cry*srx*srz)*pointOri.y
                      + tx*(s*sry*srz - s*cry*crz*srx) - ty*(s*crz*sry + s*cry*srx*srz)) * coeff.z;

            float atx = -s*(cry*crz - srx*sry*srz) * coeff.x + s*crx*srz * coeff.y 
                      - s*(crz*sry + cry*srx*srz) * coeff.z;
  
            float aty = -s*(cry*srz + crz*srx*sry) * coeff.x - s*crx*crz * coeff.y 
                      - s*(sry*srz - cry*crz*srx) * coeff.z;
  
            float atz = s*crx*sry * coeff.x - s*srx * coeff.y - s*crx*cry * coeff.z;

            float d2 = coeff.intensity;

<<<<<<< HEAD
            matA.at<float>(i, 0) = arx;
            matA.at<float>(i, 1) = ary;
            matA.at<float>(i, 2) = arz;
            matA.at<float>(i, 3) = atx;
            matA.at<float>(i, 4) = aty;
            matA.at<float>(i, 5) = atz;
            matB.at<float>(i, 0) = -0.05f * d2;
=======
            matA(i, 0) = arx;
            matA(i, 1) = ary;
            matA(i, 2) = arz;
            matA(i, 3) = atx;
            matA(i, 4) = aty;
            matA(i, 5) = atz;
            matB(i, 0) = -0.05 * d2;
>>>>>>> f267a395
          }
          matAt = matA.transpose();
          matAtA = matAt * matA;
          matAtB = matAt * matB;

          matX = matAtA.colPivHouseholderQr().solve(matAtB);

          if (iterCount == 0) {
            Eigen::Matrix<float,1,6> matE;
            Eigen::Matrix<float,6,6> matV;
            Eigen::Matrix<float,6,6> matV2;

            Eigen::SelfAdjointEigenSolver< Eigen::Matrix<float,6, 6> > esolver(matAtA);
            matE = esolver.eigenvalues().real();
            matV = esolver.eigenvectors().real();

            matV2 = matV;

            isDegenerate = false;
            float eignThre[6] = {10, 10, 10, 10, 10, 10};
            for (int i = 5; i >= 0; i--) {
              if (matE(0, i) < eignThre[i]) {
                for (int j = 0; j < 6; j++) {
                  matV2(i, j) = 0;
                }
                isDegenerate = true;
              } else {
                break;
              }
            }
            matP = matV.inverse() * matV2;
          }

          if (isDegenerate) {
            Eigen::Matrix<float,6,1> matX2;
            matX2 = matX;
            matX = matP * matX2;
          }

          transform.rot_x = transform.rot_x.value() + matX(0, 0);
          transform.rot_y = transform.rot_y.value() + matX(1, 0);
          transform.rot_z = transform.rot_z.value() + matX(2, 0);
          transform.pos.x() += matX(3, 0);
          transform.pos.y() += matX(4, 0);
          transform.pos.z() += matX(5, 0);

          if( isnan(transform.rot_x.value()) ) transform.rot_x = Angle();
          if( isnan(transform.rot_y.value()) ) transform.rot_y = Angle();
          if( isnan(transform.rot_z.value()) ) transform.rot_z = Angle();

          if( isnan(transform.pos.x()) ) transform.pos.x() = 0.0;
          if( isnan(transform.pos.y()) ) transform.pos.y() = 0.0;
          if( isnan(transform.pos.z()) ) transform.pos.z() = 0.0;

          float deltaR = sqrt(
                              pow(rad2deg(matX(0, 0)), 2) +
                              pow(rad2deg(matX(1, 0)), 2) +
                              pow(rad2deg(matX(2, 0)), 2));
          float deltaT = sqrt(
                              pow(matX(3, 0) * 100, 2) +
                              pow(matX(4, 0) * 100, 2) +
                              pow(matX(5, 0) * 100, 2));

          if (deltaR < 0.1 && deltaT < 0.1) {
            break;
          }
        }
      }

      Angle rx, ry, rz;
      AccumulateRotation(transformSum.rot_x,
                         transformSum.rot_y,
                         transformSum.rot_z,
                         -transform.rot_x,
                         -transform.rot_y.value() * 1.05,
                         -transform.rot_z,
                         rx, ry, rz);

      Vector3 v0( transform.pos.x()      - imuShiftFromStart.x(),
                  transform.pos.y()      - imuShiftFromStart.y(),
                  transform.pos.z()*1.05 - imuShiftFromStart.z() );

      Vector3 v1 = rotateZ( v0, rz );
      Vector3 v2 = rotateX( v1, rx );
      Vector3 v3 = rotateY( v2, ry );
      Vector3 trans = transformSum.pos - v3;

      PluginIMURotation(rx, ry, rz,
                        imuPitchStart, imuYawStart, imuRollStart,
                        imuPitchLast, imuYawLast, imuRollLast,
                        rx, ry, rz);

      transformSum.rot_x = rx;
      transformSum.rot_y = ry;
      transformSum.rot_z = rz;
      transformSum.pos = trans;

      geometry_msgs::Quaternion geoQuat = tf::createQuaternionMsgFromRollPitchYaw(rz.value(), -rx.value(), -ry.value());

      laserOdometry.header.stamp = ros::Time().fromSec(timeSurfPointsLessFlat);
      laserOdometry.pose.pose.orientation.x = -geoQuat.y;
      laserOdometry.pose.pose.orientation.y = -geoQuat.z;
      laserOdometry.pose.pose.orientation.z = geoQuat.x;
      laserOdometry.pose.pose.orientation.w = geoQuat.w;
      laserOdometry.pose.pose.position.x = trans.x();
      laserOdometry.pose.pose.position.y = trans.y();
      laserOdometry.pose.pose.position.z = trans.z();
      pubLaserOdometry.publish(laserOdometry);

      laserOdometryTrans.stamp_ = ros::Time().fromSec(timeSurfPointsLessFlat);
      laserOdometryTrans.setRotation(tf::Quaternion(-geoQuat.y, -geoQuat.z, geoQuat.x, geoQuat.w));
      laserOdometryTrans.setOrigin(tf::Vector3( trans.x(), trans.y(), trans.z()) );
      tfBroadcaster.sendTransform(laserOdometryTrans);

      transformToEnd(cornerPointsLessSharp);
      transformToEnd(surfPointsLessFlat);

      // swap cloud pointers
      pcl::PointCloud<PointType>::Ptr laserCloudTemp = cornerPointsLessSharp;
      cornerPointsLessSharp = laserCloudCornerLast;
      laserCloudCornerLast = laserCloudTemp;

      laserCloudTemp = surfPointsLessFlat;
      surfPointsLessFlat = laserCloudSurfLast;
      laserCloudSurfLast = laserCloudTemp;

      laserCloudCornerLastNum = laserCloudCornerLast->points.size();
      laserCloudSurfLastNum = laserCloudSurfLast->points.size();

      if (laserCloudCornerLastNum > 10 && laserCloudSurfLastNum > 100)
      {
        kdtreeCornerLast.setInputCloud(laserCloudCornerLast);
        kdtreeSurfLast.setInputCloud(laserCloudSurfLast);
      }

      frameCount++;
      if (frameCount >= skipFrameNum + 1) {
        frameCount = 0;

        transformToEnd(laserCloudFullRes);

        sensor_msgs::PointCloud2 laserCloudCornerLast2;
        pcl::toROSMsg(*laserCloudCornerLast, laserCloudCornerLast2);
        laserCloudCornerLast2.header.stamp = ros::Time().fromSec(timeSurfPointsLessFlat);
        laserCloudCornerLast2.header.frame_id = "/camera";
        pubLaserCloudCornerLast.publish(laserCloudCornerLast2);

        sensor_msgs::PointCloud2 laserCloudSurfLast2;
        pcl::toROSMsg(*laserCloudSurfLast, laserCloudSurfLast2);
        laserCloudSurfLast2.header.stamp = ros::Time().fromSec(timeSurfPointsLessFlat);
        laserCloudSurfLast2.header.frame_id = "/camera";
        pubLaserCloudSurfLast.publish(laserCloudSurfLast2);

        sensor_msgs::PointCloud2 laserCloudFullRes3;
        pcl::toROSMsg(*laserCloudFullRes, laserCloudFullRes3);
        laserCloudFullRes3.header.stamp = ros::Time().fromSec(timeSurfPointsLessFlat);
        laserCloudFullRes3.header.frame_id = "/camera";
        pubLaserCloudFullRes.publish(laserCloudFullRes3);
      }
    }

    status = ros::ok();
    rate.sleep();
  }

  return 0;
}<|MERGE_RESOLUTION|>--- conflicted
+++ resolved
@@ -470,13 +470,8 @@
         std::vector<int> indices;
 
         pcl::removeNaNFromPointCloud(*cornerPointsSharp,*cornerPointsSharp, indices);
-<<<<<<< HEAD
         size_t cornerPointsSharpNum = cornerPointsSharp->points.size();
         size_t surfPointsFlatNum = surfPointsFlat->points.size();
-=======
-        int cornerPointsSharpNum = cornerPointsSharp->points.size();
-        int surfPointsFlatNum = surfPointsFlat->points.size();
->>>>>>> f267a395
 
         for (int iterCount = 0; iterCount < 25; iterCount++) {
           laserCloudOri->clear();
@@ -766,15 +761,6 @@
 
             float d2 = coeff.intensity;
 
-<<<<<<< HEAD
-            matA.at<float>(i, 0) = arx;
-            matA.at<float>(i, 1) = ary;
-            matA.at<float>(i, 2) = arz;
-            matA.at<float>(i, 3) = atx;
-            matA.at<float>(i, 4) = aty;
-            matA.at<float>(i, 5) = atz;
-            matB.at<float>(i, 0) = -0.05f * d2;
-=======
             matA(i, 0) = arx;
             matA(i, 1) = ary;
             matA(i, 2) = arz;
@@ -782,7 +768,6 @@
             matA(i, 4) = aty;
             matA(i, 5) = atz;
             matB(i, 0) = -0.05 * d2;
->>>>>>> f267a395
           }
           matAt = matA.transpose();
           matAtA = matAt * matA;
